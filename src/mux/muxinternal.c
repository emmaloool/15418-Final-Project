// Copyright 2011 Google Inc. All Rights Reserved.
//
// This code is licensed under the same terms as WebM:
//  Software License Agreement:  http://www.webmproject.org/license/software/
//  Additional IP Rights Grant:  http://www.webmproject.org/license/additional/
// -----------------------------------------------------------------------------
//
// Internal objects and utils for mux.
//
// Authors: Urvang (urvang@google.com)
//          Vikas (vikasa@google.com)

#include <assert.h>
#include "./muxi.h"

#if defined(__cplusplus) || defined(c_plusplus)
extern "C" {
#endif

#define UNDEFINED_CHUNK_SIZE (-1)

const ChunkInfo kChunks[] = {
  { MKFOURCC('V', 'P', '8', 'X'),  WEBP_CHUNK_VP8X,    VP8X_CHUNK_SIZE },
  { MKFOURCC('I', 'C', 'C', 'P'),  WEBP_CHUNK_ICCP,    UNDEFINED_CHUNK_SIZE },
  { MKFOURCC('L', 'O', 'O', 'P'),  WEBP_CHUNK_LOOP,    LOOP_CHUNK_SIZE },
  { MKFOURCC('F', 'R', 'M', ' '),  WEBP_CHUNK_FRAME,   FRAME_CHUNK_SIZE },
  { MKFOURCC('T', 'I', 'L', 'E'),  WEBP_CHUNK_TILE,    TILE_CHUNK_SIZE },
  { MKFOURCC('A', 'L', 'P', 'H'),  WEBP_CHUNK_ALPHA,   UNDEFINED_CHUNK_SIZE },
  { MKFOURCC('V', 'P', '8', ' '),  WEBP_CHUNK_IMAGE,   UNDEFINED_CHUNK_SIZE },
  { MKFOURCC('V', 'P', '8', 'L'),  WEBP_CHUNK_IMAGE,   UNDEFINED_CHUNK_SIZE },
  { MKFOURCC('M', 'E', 'T', 'A'),  WEBP_CHUNK_META,    UNDEFINED_CHUNK_SIZE },
  { MKFOURCC('U', 'N', 'K', 'N'),  WEBP_CHUNK_UNKNOWN, UNDEFINED_CHUNK_SIZE },

  { NIL_TAG,                    WEBP_CHUNK_NIL,     UNDEFINED_CHUNK_SIZE }
};

//------------------------------------------------------------------------------
// Life of a chunk object.

void ChunkInit(WebPChunk* const chunk) {
  assert(chunk);
  memset(chunk, 0, sizeof(*chunk));
  chunk->tag_ = NIL_TAG;
}

WebPChunk* ChunkRelease(WebPChunk* const chunk) {
  WebPChunk* next;
  if (chunk == NULL) return NULL;
  if (chunk->owner_) {
    WebPDataClear(&chunk->data_);
  }
  next = chunk->next_;
  ChunkInit(chunk);
  return next;
}

//------------------------------------------------------------------------------
// Chunk misc methods.

CHUNK_INDEX ChunkGetIndexFromTag(uint32_t tag) {
  int i;
  for (i = 0; kChunks[i].tag != NIL_TAG; ++i) {
    if (tag == kChunks[i].tag) return i;
  }
  return IDX_NIL;
}

WebPChunkId ChunkGetIdFromTag(uint32_t tag) {
  int i;
  for (i = 0; kChunks[i].tag != NIL_TAG; ++i) {
    if (tag == kChunks[i].tag) return kChunks[i].id;
  }
  return WEBP_CHUNK_NIL;
}

//------------------------------------------------------------------------------
// Chunk search methods.

// Returns next chunk in the chunk list with the given tag.
static WebPChunk* ChunkSearchNextInList(WebPChunk* chunk, uint32_t tag) {
  while (chunk && chunk->tag_ != tag) {
    chunk = chunk->next_;
  }
  return chunk;
}

WebPChunk* ChunkSearchList(WebPChunk* first, uint32_t nth, uint32_t tag) {
  uint32_t iter = nth;
  first = ChunkSearchNextInList(first, tag);
  if (!first) return NULL;

  while (--iter != 0) {
    WebPChunk* next_chunk = ChunkSearchNextInList(first->next_, tag);
    if (next_chunk == NULL) break;
    first = next_chunk;
  }
  return ((nth > 0) && (iter > 0)) ? NULL : first;
}

// Outputs a pointer to 'prev_chunk->next_',
//   where 'prev_chunk' is the pointer to the chunk at position (nth - 1).
// Returns 1 if nth chunk was found, 0 otherwise.
static int ChunkSearchListToSet(WebPChunk** chunk_list, uint32_t nth,
                                WebPChunk*** const location) {
  uint32_t count = 0;
  assert(chunk_list);
  *location = chunk_list;

  while (*chunk_list) {
    WebPChunk* const cur_chunk = *chunk_list;
    ++count;
    if (count == nth) return 1;  // Found.
    chunk_list = &cur_chunk->next_;
    *location = chunk_list;
  }

  // *chunk_list is ok to be NULL if adding at last location.
  return (nth == 0 || (count == nth - 1)) ? 1 : 0;
}

//------------------------------------------------------------------------------
// Chunk writer methods.

WebPMuxError ChunkAssignData(WebPChunk* chunk, const WebPData* const data,
                             int copy_data, uint32_t tag) {
  // For internally allocated chunks, always copy data & make it owner of data.
  if (tag == kChunks[IDX_VP8X].tag || tag == kChunks[IDX_LOOP].tag) {
    copy_data = 1;
  }

  ChunkRelease(chunk);

  if (data != NULL) {
    if (copy_data) {
      // Copy data.
      chunk->data_.bytes_ = (uint8_t*)malloc(data->size_);
      if (chunk->data_.bytes_ == NULL) return WEBP_MUX_MEMORY_ERROR;
      memcpy((uint8_t*)chunk->data_.bytes_, data->bytes_, data->size_);
      chunk->data_.size_ = data->size_;

      // Chunk is owner of data.
      chunk->owner_ = 1;
    } else {
      // Don't copy data.
      chunk->data_ = *data;
    }
  }

  chunk->tag_ = tag;

  return WEBP_MUX_OK;
}

WebPMuxError ChunkSetNth(const WebPChunk* chunk, WebPChunk** chunk_list,
                         uint32_t nth) {
  WebPChunk* new_chunk;

  if (!ChunkSearchListToSet(chunk_list, nth, &chunk_list)) {
    return WEBP_MUX_NOT_FOUND;
  }

  new_chunk = (WebPChunk*)malloc(sizeof(*new_chunk));
  if (new_chunk == NULL) return WEBP_MUX_MEMORY_ERROR;
  *new_chunk = *chunk;
  new_chunk->next_ = *chunk_list;
  *chunk_list = new_chunk;
  return WEBP_MUX_OK;
}

//------------------------------------------------------------------------------
// Chunk deletion method(s).

WebPChunk* ChunkDelete(WebPChunk* const chunk) {
  WebPChunk* const next = ChunkRelease(chunk);
  free(chunk);
  return next;
}

//------------------------------------------------------------------------------
// Chunk serialization methods.

size_t ChunksListDiskSize(const WebPChunk* chunk_list) {
  size_t size = 0;
  while (chunk_list) {
    size += ChunkDiskSize(chunk_list);
    chunk_list = chunk_list->next_;
  }
  return size;
}

static uint8_t* ChunkEmit(const WebPChunk* const chunk, uint8_t* dst) {
  const size_t chunk_size = chunk->data_.size_;
  assert(chunk);
  assert(chunk->tag_ != NIL_TAG);
  PutLE32(dst + 0, chunk->tag_);
  PutLE32(dst + TAG_SIZE, (uint32_t)chunk_size);
  assert(chunk_size == (uint32_t)chunk_size);
  memcpy(dst + CHUNK_HEADER_SIZE, chunk->data_.bytes_, chunk_size);
  if (chunk_size & 1)
    dst[CHUNK_HEADER_SIZE + chunk_size] = 0;  // Add padding.
  return dst + ChunkDiskSize(chunk);
}

uint8_t* ChunkListEmit(const WebPChunk* chunk_list, uint8_t* dst) {
  while (chunk_list) {
    dst = ChunkEmit(chunk_list, dst);
    chunk_list = chunk_list->next_;
  }
  return dst;
}

//------------------------------------------------------------------------------
// Manipulation of a WebPData object.

<<<<<<< HEAD
void WebPDataInit(WebPData* const webp_data) {
  if (webp_data != NULL) {
    memset(webp_data, 0, sizeof(*webp_data));
  }
}

void WebPDataClear(WebPData* const webp_data) {
=======
void WebPDataClear(WebPData* webp_data) {
>>>>>>> c3a207b9
  if (webp_data != NULL) {
    free((void*)webp_data->bytes_);
    WebPDataInit(webp_data);
  }
}

int WebPDataCopy(const WebPData* src, WebPData* dst) {
  if (src == NULL || dst == NULL) return 0;

  WebPDataInit(dst);
  if (src->bytes_ != NULL && src->size_ != 0) {
    dst->bytes_ = (uint8_t*)malloc(src->size_);
    if (dst->bytes_ == NULL) return 0;
    memcpy((void*)dst->bytes_, src->bytes_, src->size_);
    dst->size_ = src->size_;
  }
  return 1;
}

//------------------------------------------------------------------------------
// Life of a MuxImage object.

void MuxImageInit(WebPMuxImage* const wpi) {
  assert(wpi);
  memset(wpi, 0, sizeof(*wpi));
}

WebPMuxImage* MuxImageRelease(WebPMuxImage* const wpi) {
  WebPMuxImage* next;
  if (wpi == NULL) return NULL;
  ChunkDelete(wpi->header_);
  ChunkDelete(wpi->alpha_);
  ChunkDelete(wpi->img_);

  next = wpi->next_;
  MuxImageInit(wpi);
  return next;
}

//------------------------------------------------------------------------------
// MuxImage search methods.

int MuxImageCount(const WebPMuxImage* wpi_list, WebPChunkId id) {
  int count = 0;
  const WebPMuxImage* current;
  for (current = wpi_list; current != NULL; current = current->next_) {
    const WebPChunk* const wpi_chunk = *MuxImageGetListFromId(current, id);
    if (wpi_chunk != NULL) {
      const WebPChunkId wpi_chunk_id = ChunkGetIdFromTag(wpi_chunk->tag_);
      if (wpi_chunk_id == id) ++count;
    }
  }
  return count;
}

// Outputs a pointer to 'prev_wpi->next_',
//   where 'prev_wpi' is the pointer to the image at position (nth - 1).
// Returns 1 if nth image with given id was found, 0 otherwise.
static int SearchImageToGetOrDelete(WebPMuxImage** wpi_list, uint32_t nth,
                                    WebPChunkId id,
                                    WebPMuxImage*** const location) {
  uint32_t count = 0;
  assert(wpi_list);
  *location = wpi_list;

  // Search makes sense only for the following.
  assert(id == WEBP_CHUNK_FRAME || id == WEBP_CHUNK_TILE ||
         id == WEBP_CHUNK_IMAGE);
  assert(id != WEBP_CHUNK_IMAGE || nth == 1);

  if (nth == 0) {
    nth = MuxImageCount(*wpi_list, id);
    if (nth == 0) return 0;  // Not found.
  }

  while (*wpi_list) {
    WebPMuxImage* const cur_wpi = *wpi_list;
    const WebPChunk* const wpi_chunk = *MuxImageGetListFromId(cur_wpi, id);
    if (wpi_chunk != NULL) {
      const WebPChunkId wpi_chunk_id = ChunkGetIdFromTag(wpi_chunk->tag_);
      if (wpi_chunk_id == id) {
        ++count;
        if (count == nth) return 1;  // Found.
      }
    }
    wpi_list = &cur_wpi->next_;
    *location = wpi_list;
  }
  return 0;  // Not found.
}

//------------------------------------------------------------------------------
// MuxImage writer methods.

WebPMuxError MuxImagePush(const WebPMuxImage* wpi, WebPMuxImage** wpi_list) {
  WebPMuxImage* new_wpi;

  while (*wpi_list != NULL) {
    WebPMuxImage* const cur_wpi = *wpi_list;
    if (cur_wpi->next_ == NULL) break;
    wpi_list = &cur_wpi->next_;
  }

  new_wpi = (WebPMuxImage*)malloc(sizeof(*new_wpi));
  if (new_wpi == NULL) return WEBP_MUX_MEMORY_ERROR;
  *new_wpi = *wpi;
  new_wpi->next_ = NULL;

  if (*wpi_list != NULL) {
    (*wpi_list)->next_ = new_wpi;
  } else {
    *wpi_list = new_wpi;
  }
  return WEBP_MUX_OK;
}

//------------------------------------------------------------------------------
// MuxImage deletion methods.

WebPMuxImage* MuxImageDelete(WebPMuxImage* const wpi) {
  // Delete the components of wpi. If wpi is NULL this is a noop.
  WebPMuxImage* const next = MuxImageRelease(wpi);
  free(wpi);
  return next;
}

void MuxImageDeleteAll(WebPMuxImage** const wpi_list) {
  while (*wpi_list) {
    *wpi_list = MuxImageDelete(*wpi_list);
  }
}

WebPMuxError MuxImageDeleteNth(WebPMuxImage** wpi_list, uint32_t nth,
                               WebPChunkId id) {
  assert(wpi_list);
  if (!SearchImageToGetOrDelete(wpi_list, nth, id, &wpi_list)) {
    return WEBP_MUX_NOT_FOUND;
  }
  *wpi_list = MuxImageDelete(*wpi_list);
  return WEBP_MUX_OK;
}

//------------------------------------------------------------------------------
// MuxImage reader methods.

WebPMuxError MuxImageGetNth(const WebPMuxImage** wpi_list, uint32_t nth,
                            WebPChunkId id, WebPMuxImage** wpi) {
  assert(wpi_list);
  assert(wpi);
  if (!SearchImageToGetOrDelete((WebPMuxImage**)wpi_list, nth, id,
                                (WebPMuxImage***)&wpi_list)) {
    return WEBP_MUX_NOT_FOUND;
  }
  *wpi = (WebPMuxImage*)*wpi_list;
  return WEBP_MUX_OK;
}

//------------------------------------------------------------------------------
// MuxImage serialization methods.

// Size of an image.
size_t MuxImageDiskSize(const WebPMuxImage* const wpi) {
  size_t size = 0;
  if (wpi->header_ != NULL) size += ChunkDiskSize(wpi->header_);
  if (wpi->alpha_ != NULL) size += ChunkDiskSize(wpi->alpha_);
  if (wpi->img_ != NULL) size += ChunkDiskSize(wpi->img_);
  return size;
}

size_t MuxImageListDiskSize(const WebPMuxImage* wpi_list) {
  size_t size = 0;
  while (wpi_list) {
    size += MuxImageDiskSize(wpi_list);
    wpi_list = wpi_list->next_;
  }
  return size;
}

uint8_t* MuxImageEmit(const WebPMuxImage* const wpi, uint8_t* dst) {
  // Ordering of chunks to be emitted is strictly as follows:
  // 1. Frame/Tile chunk (if present).
  // 2. Alpha chunk (if present).
  // 3. VP8/VP8L chunk.
  assert(wpi);
  if (wpi->header_ != NULL) dst = ChunkEmit(wpi->header_, dst);
  if (wpi->alpha_ != NULL) dst = ChunkEmit(wpi->alpha_, dst);
  if (wpi->img_ != NULL) dst = ChunkEmit(wpi->img_, dst);
  return dst;
}

uint8_t* MuxImageListEmit(const WebPMuxImage* wpi_list, uint8_t* dst) {
  while (wpi_list) {
    dst = MuxImageEmit(wpi_list, dst);
    wpi_list = wpi_list->next_;
  }
  return dst;
}

//------------------------------------------------------------------------------
// Helper methods for mux.

int MuxHasLosslessImages(const WebPMuxImage* images) {
  while (images != NULL) {
    assert(images->img_ != NULL);
    if (images->img_->tag_ == kChunks[IDX_VP8L].tag) {
      return 1;
    }
    images = images->next_;
  }
  return 0;
}

uint8_t* MuxEmitRiffHeader(uint8_t* const data, size_t size) {
  PutLE32(data + 0, MKFOURCC('R', 'I', 'F', 'F'));
  PutLE32(data + TAG_SIZE, (uint32_t)size - CHUNK_HEADER_SIZE);
  assert(size == (uint32_t)size);
  PutLE32(data + TAG_SIZE + CHUNK_SIZE_BYTES, MKFOURCC('W', 'E', 'B', 'P'));
  return data + RIFF_HEADER_SIZE;
}

WebPChunk** MuxGetChunkListFromId(const WebPMux* mux, WebPChunkId id) {
  assert(mux != NULL);
  switch(id) {
    case WEBP_CHUNK_VP8X:    return (WebPChunk**)&mux->vp8x_;
    case WEBP_CHUNK_ICCP:    return (WebPChunk**)&mux->iccp_;
    case WEBP_CHUNK_LOOP:    return (WebPChunk**)&mux->loop_;
    case WEBP_CHUNK_META:    return (WebPChunk**)&mux->meta_;
    case WEBP_CHUNK_UNKNOWN: return (WebPChunk**)&mux->unknown_;
    default: return NULL;
  }
}

WebPMuxError MuxValidateForImage(const WebPMux* const mux) {
  const int num_images = MuxImageCount(mux->images_, WEBP_CHUNK_IMAGE);
  const int num_frames = MuxImageCount(mux->images_, WEBP_CHUNK_FRAME);
  const int num_tiles  = MuxImageCount(mux->images_, WEBP_CHUNK_TILE);

  if (num_images == 0) {
    // No images in mux.
    return WEBP_MUX_NOT_FOUND;
  } else if (num_images == 1 && num_frames == 0 && num_tiles == 0) {
    // Valid case (single image).
    return WEBP_MUX_OK;
  } else {
    // Frame/Tile case OR an invalid mux.
    return WEBP_MUX_INVALID_ARGUMENT;
  }
}

static int IsNotCompatible(int feature, int num_items) {
  return (feature != 0) != (num_items > 0);
}

#define NO_FLAG 0

// Test basic constraints:
// retrieval, maximum number of chunks by index (use -1 to skip)
// and feature incompatibility (use NO_FLAG to skip).
// On success returns WEBP_MUX_OK and stores the chunk count in *num.
static WebPMuxError ValidateChunk(const WebPMux* const mux, CHUNK_INDEX idx,
                                  WebPFeatureFlags feature,
                                  WebPFeatureFlags vp8x_flags,
                                  int max, int* num) {
  const WebPMuxError err =
      WebPMuxNumChunks(mux, kChunks[idx].id, num);
  if (err != WEBP_MUX_OK) return err;
  if (max > -1 && *num > max) return WEBP_MUX_INVALID_ARGUMENT;
  if (feature != NO_FLAG && IsNotCompatible(vp8x_flags & feature, *num)) {
    return WEBP_MUX_INVALID_ARGUMENT;
  }
  return WEBP_MUX_OK;
}

WebPMuxError MuxValidate(const WebPMux* const mux) {
  int num_iccp;
  int num_meta;
  int num_loop_chunks;
  int num_frames;
  int num_tiles;
  int num_vp8x;
  int num_images;
  int num_alpha;
  uint32_t flags;
  WebPMuxError err;

  // Verify mux is not NULL.
  if (mux == NULL) return WEBP_MUX_INVALID_ARGUMENT;

  // Verify mux has at least one image.
  if (mux->images_ == NULL) return WEBP_MUX_INVALID_ARGUMENT;

  err = WebPMuxGetFeatures(mux, &flags);
  if (err != WEBP_MUX_OK) return err;

  // At most one color profile chunk.
  err = ValidateChunk(mux, IDX_ICCP, ICCP_FLAG, flags, 1, &num_iccp);
  if (err != WEBP_MUX_OK) return err;

  // At most one XMP metadata.
  err = ValidateChunk(mux, IDX_META, META_FLAG, flags, 1, &num_meta);
  if (err != WEBP_MUX_OK) return err;

  // Animation: ANIMATION_FLAG, loop chunk and frame chunk(s) are consistent.
  // At most one loop chunk.
  err = ValidateChunk(mux, IDX_LOOP, NO_FLAG, flags, 1, &num_loop_chunks);
  if (err != WEBP_MUX_OK) return err;
  err = ValidateChunk(mux, IDX_FRAME, NO_FLAG, flags, -1, &num_frames);
  if (err != WEBP_MUX_OK) return err;

  {
    const int has_animation = !!(flags & ANIMATION_FLAG);
    if (has_animation && (num_loop_chunks == 0 || num_frames == 0)) {
      return WEBP_MUX_INVALID_ARGUMENT;
    }
    if (!has_animation && (num_loop_chunks == 1 || num_frames > 0)) {
      return WEBP_MUX_INVALID_ARGUMENT;
    }
  }

  // Tiling: TILE_FLAG and tile chunk(s) are consistent.
  err = ValidateChunk(mux, IDX_TILE, TILE_FLAG, flags, -1, &num_tiles);
  if (err != WEBP_MUX_OK) return err;

  // Verify either VP8X chunk is present OR there is only one elem in
  // mux->images_.
  err = ValidateChunk(mux, IDX_VP8X, NO_FLAG, flags, 1, &num_vp8x);
  if (err != WEBP_MUX_OK) return err;
  err = ValidateChunk(mux, IDX_VP8, NO_FLAG, flags, -1, &num_images);
  if (err != WEBP_MUX_OK) return err;
  if (num_vp8x == 0 && num_images != 1) return WEBP_MUX_INVALID_ARGUMENT;

  // ALPHA_FLAG & alpha chunk(s) are consistent.
  if (num_vp8x > 0 && MuxHasLosslessImages(mux->images_)) {
    // Special case: we have a VP8X chunk as well as some lossless images.
    if (!(flags & ALPHA_FLAG)) return WEBP_MUX_INVALID_ARGUMENT;
  } else {
    err = ValidateChunk(mux, IDX_ALPHA, ALPHA_FLAG, flags, -1, &num_alpha);
    if (err != WEBP_MUX_OK) return err;
  }

  // num_tiles & num_images are consistent.
  if (num_tiles > 0 && num_images != num_tiles) {
    return WEBP_MUX_INVALID_ARGUMENT;
  }

  return WEBP_MUX_OK;
}

#undef NO_FLAG

//------------------------------------------------------------------------------

#if defined(__cplusplus) || defined(c_plusplus)
}    // extern "C"
#endif<|MERGE_RESOLUTION|>--- conflicted
+++ resolved
@@ -212,17 +212,13 @@
 //------------------------------------------------------------------------------
 // Manipulation of a WebPData object.
 
-<<<<<<< HEAD
-void WebPDataInit(WebPData* const webp_data) {
+void WebPDataInit(WebPData* webp_data) {
   if (webp_data != NULL) {
     memset(webp_data, 0, sizeof(*webp_data));
   }
 }
 
-void WebPDataClear(WebPData* const webp_data) {
-=======
 void WebPDataClear(WebPData* webp_data) {
->>>>>>> c3a207b9
   if (webp_data != NULL) {
     free((void*)webp_data->bytes_);
     WebPDataInit(webp_data);
