// Copyright 2011 Google Inc. All Rights Reserved.
//
// This code is licensed under the same terms as WebM:
//  Software License Agreement:  http://www.webmproject.org/license/software/
//  Additional IP Rights Grant:  http://www.webmproject.org/license/additional/
// -----------------------------------------------------------------------------
//
// WebP encoder: main entry point
//
// Author: Skal (pascal.massimino@gmail.com)

#include <assert.h>
#include <stdlib.h>
#include <string.h>
#include <math.h>

#include "./vp8enci.h"
#include "./vp8li.h"

// #define PRINT_MEMORY_INFO

#if defined(__cplusplus) || defined(c_plusplus)
extern "C" {
#endif

#ifdef PRINT_MEMORY_INFO
#include <stdio.h>
#endif

//------------------------------------------------------------------------------

int WebPGetEncoderVersion(void) {
  return (ENC_MAJ_VERSION << 16) | (ENC_MIN_VERSION << 8) | ENC_REV_VERSION;
}

//------------------------------------------------------------------------------
// WebPPicture
//------------------------------------------------------------------------------

static int DummyWriter(const uint8_t* data, size_t data_size,
                       const WebPPicture* const picture) {
  // The following are to prevent 'unused variable' error message.
  (void)data;
  (void)data_size;
  (void)picture;
  return 1;
}

int WebPPictureInitInternal(WebPPicture* const picture, int version) {
  if (version != WEBP_ENCODER_ABI_VERSION) {
    return 0;   // caller/system version mismatch!
  }
  if (picture != NULL) {
    memset(picture, 0, sizeof(*picture));
    picture->writer = DummyWriter;
    WebPEncodingSetError(picture, VP8_ENC_OK);
  }
  return 1;
}

//------------------------------------------------------------------------------
// VP8Encoder
//------------------------------------------------------------------------------

static void ResetSegmentHeader(VP8Encoder* const enc) {
  VP8SegmentHeader* const hdr = &enc->segment_hdr_;
  hdr->num_segments_ = enc->config_->segments;
  hdr->update_map_  = (hdr->num_segments_ > 1);
  hdr->size_ = 0;
}

static void ResetFilterHeader(VP8Encoder* const enc) {
  VP8FilterHeader* const hdr = &enc->filter_hdr_;
  hdr->simple_ = 1;
  hdr->level_ = 0;
  hdr->sharpness_ = 0;
  hdr->i4x4_lf_delta_ = 0;
}

static void ResetBoundaryPredictions(VP8Encoder* const enc) {
  // init boundary values once for all
  // Note: actually, initializing the preds_[] is only needed for intra4.
  int i;
  uint8_t* const top = enc->preds_ - enc->preds_w_;
  uint8_t* const left = enc->preds_ - 1;
  for (i = -1; i < 4 * enc->mb_w_; ++i) {
    top[i] = B_DC_PRED;
  }
  for (i = 0; i < 4 * enc->mb_h_; ++i) {
    left[i * enc->preds_w_] = B_DC_PRED;
  }
  enc->nz_[-1] = 0;   // constant
}

// Map configured quality level to coding tools used.
//-------------+---+---+---+---+---+---+
//   Quality   | 0 | 1 | 2 | 3 | 4 | 5 +
//-------------+---+---+---+---+---+---+
// dynamic prob| ~ | x | x | x | x | x |
//-------------+---+---+---+---+---+---+
// rd-opt modes|   |   | x | x | x | x |
//-------------+---+---+---+---+---+---+
// fast i4/i16 | x | x |   |   |   |   |
//-------------+---+---+---+---+---+---+
// rd-opt i4/16|   |   | x | x | x | x |
//-------------+---+---+---+---+---+---+
// Trellis     |   | x |   |   | x | x |
//-------------+---+---+---+---+---+---+
// full-SNS    |   |   |   |   |   | x |
//-------------+---+---+---+---+---+---+

static void MapConfigToTools(VP8Encoder* const enc) {
  const int method = enc->config_->method;
  const int limit = 100 - enc->config_->partition_limit;
  enc->method_ = method;
  enc->rd_opt_level_ = (method >= 6) ? 3
                     : (method >= 5) ? 2
                     : (method >= 3) ? 1
                     : 0;
  enc->max_i4_header_bits_ =
      256 * 16 * 16 *                 // upper bound: up to 16bit per 4x4 block
      (limit * limit) / (100 * 100);  // ... modulated with a quadratic curve.
}

// Memory scaling with dimensions:
//  memory (bytes) ~= 2.25 * w + 0.0625 * w * h
//
// Typical memory footprint (768x510 picture)
// Memory used:
//              encoder: 33919
//          block cache: 2880
//                 info: 3072
//                preds: 24897
//          top samples: 1623
//             non-zero: 196
//             lf-stats: 2048
//                total: 68635
// Transcient object sizes:
//       VP8EncIterator: 352
//         VP8ModeScore: 912
//       VP8SegmentInfo: 532
//             VP8Proba: 31032
//              LFStats: 2048
// Picture size (yuv): 589824

static VP8Encoder* InitVP8Encoder(const WebPConfig* const config,
                                  WebPPicture* const picture) {
  const int use_filter =
      (config->filter_strength > 0) || (config->autofilter > 0);
  const int mb_w = (picture->width + 15) >> 4;
  const int mb_h = (picture->height + 15) >> 4;
  const int preds_w = 4 * mb_w + 1;
  const int preds_h = 4 * mb_h + 1;
  const size_t preds_size = preds_w * preds_h * sizeof(uint8_t);
  const int top_stride = mb_w * 16;
  const size_t nz_size = (mb_w + 1) * sizeof(uint32_t);
  const size_t cache_size = (3 * YUV_SIZE + PRED_SIZE) * sizeof(uint8_t);
  const size_t info_size = mb_w * mb_h * sizeof(VP8MBInfo);
  const size_t samples_size = (2 * top_stride +         // top-luma/u/v
                               16 + 16 + 16 + 8 + 1 +   // left y/u/v
                               2 * ALIGN_CST)           // align all
                               * sizeof(uint8_t);
  const size_t lf_stats_size =
      config->autofilter ? sizeof(LFStats) + ALIGN_CST : 0;
  VP8Encoder* enc;
  uint8_t* mem;
  size_t size = sizeof(VP8Encoder) + ALIGN_CST  // main struct
              + cache_size                      // working caches
              + info_size                       // modes info
              + preds_size                      // prediction modes
              + samples_size                    // top/left samples
              + nz_size                         // coeff context bits
              + lf_stats_size;                  // autofilter stats

#ifdef PRINT_MEMORY_INFO
  printf("===================================\n");
  printf("Memory used:\n"
         "             encoder: %ld\n"
         "         block cache: %ld\n"
         "                info: %ld\n"
         "               preds: %ld\n"
         "         top samples: %ld\n"
         "            non-zero: %ld\n"
         "            lf-stats: %ld\n"
         "               total: %ld\n",
         sizeof(VP8Encoder) + ALIGN_CST, cache_size, info_size,
         preds_size, samples_size, nz_size, lf_stats_size, size);
  printf("Transcient object sizes:\n"
         "      VP8EncIterator: %ld\n"
         "        VP8ModeScore: %ld\n"
         "      VP8SegmentInfo: %ld\n"
         "            VP8Proba: %ld\n"
         "             LFStats: %ld\n",
         sizeof(VP8EncIterator), sizeof(VP8ModeScore),
         sizeof(VP8SegmentInfo), sizeof(VP8Proba),
         sizeof(LFStats));
  printf("Picture size (yuv): %ld\n",
         mb_w * mb_h * 384 * sizeof(uint8_t));
  printf("===================================\n");
#endif
  mem = (uint8_t*)malloc(size);
  if (mem == NULL) {
    WebPEncodingSetError(picture, VP8_ENC_ERROR_OUT_OF_MEMORY);
    return NULL;
  }
  enc = (VP8Encoder*)mem;
  mem = (uint8_t*)DO_ALIGN(mem + sizeof(*enc));
  memset(enc, 0, sizeof(*enc));
  enc->num_parts_ = 1 << config->partitions;
  enc->mb_w_ = mb_w;
  enc->mb_h_ = mb_h;
  enc->preds_w_ = preds_w;
  enc->yuv_in_ = (uint8_t*)mem;
  mem += YUV_SIZE;
  enc->yuv_out_ = (uint8_t*)mem;
  mem += YUV_SIZE;
  enc->yuv_out2_ = (uint8_t*)mem;
  mem += YUV_SIZE;
  enc->yuv_p_ = (uint8_t*)mem;
  mem += PRED_SIZE;
  enc->mb_info_ = (VP8MBInfo*)mem;
  mem += info_size;
  enc->preds_ = ((uint8_t*)mem) + 1 + enc->preds_w_;
  mem += preds_w * preds_h * sizeof(uint8_t);
  enc->nz_ = 1 + (uint32_t*)mem;
  mem += nz_size;
  enc->lf_stats_ = lf_stats_size ? (LFStats*)DO_ALIGN(mem) : NULL;
  mem += lf_stats_size;

  // top samples (all 16-aligned)
  mem = (uint8_t*)DO_ALIGN(mem);
  enc->y_top_ = (uint8_t*)mem;
  enc->uv_top_ = enc->y_top_ + top_stride;
  mem += 2 * top_stride;
  mem = (uint8_t*)DO_ALIGN(mem + 1);
  enc->y_left_ = (uint8_t*)mem;
  mem += 16 + 16;
  enc->u_left_ = (uint8_t*)mem;
  mem += 16;
  enc->v_left_ = (uint8_t*)mem;
  mem += 8;

  enc->config_ = config;
  enc->profile_ = use_filter ? ((config->filter_type == 1) ? 0 : 1) : 2;
  enc->pic_ = picture;
  enc->percent_ = 0;

  MapConfigToTools(enc);
  VP8EncDspInit();
  VP8DefaultProbas(enc);
  ResetSegmentHeader(enc);
  ResetFilterHeader(enc);
  ResetBoundaryPredictions(enc);

  VP8EncInitAlpha(enc);
#ifdef WEBP_EXPERIMENTAL_FEATURES
  VP8EncInitLayer(enc);
#endif

  return enc;
}

<<<<<<< HEAD
static void DeleteEncoder(VP8Encoder* enc) {
  if (enc != NULL) {
=======
static void DeleteVP8Encoder(VP8Encoder* enc) {
  if (enc) {
>>>>>>> e8d3d6a0
    VP8EncDeleteAlpha(enc);
#ifdef WEBP_EXPERIMENTAL_FEATURES
    VP8EncDeleteLayer(enc);
#endif
    free(enc);
  }
}

//------------------------------------------------------------------------------

static double GetPSNR(uint64_t err, uint64_t size) {
  return err ? 10. * log10(255. * 255. * size / err) : 99.;
}

static void FinalizePSNR(const VP8Encoder* const enc) {
  WebPAuxStats* stats = enc->pic_->stats;
  const uint64_t size = enc->sse_count_;
  const uint64_t* const sse = enc->sse_;
  stats->PSNR[0] = (float)GetPSNR(sse[0], size);
  stats->PSNR[1] = (float)GetPSNR(sse[1], size / 4);
  stats->PSNR[2] = (float)GetPSNR(sse[2], size / 4);
  stats->PSNR[3] = (float)GetPSNR(sse[0] + sse[1] + sse[2], size * 3 / 2);
}

static void StoreStats(VP8Encoder* const enc) {
  WebPAuxStats* const stats = enc->pic_->stats;
  if (stats != NULL) {
    int i, s;
    for (i = 0; i < NUM_MB_SEGMENTS; ++i) {
      stats->segment_level[i] = enc->dqm_[i].fstrength_;
      stats->segment_quant[i] = enc->dqm_[i].quant_;
      for (s = 0; s <= 2; ++s) {
        stats->residual_bytes[s][i] = enc->residual_bytes_[s][i];
      }
    }
    FinalizePSNR(enc);
    stats->coded_size = enc->coded_size_;
    for (i = 0; i < 3; ++i) {
      stats->block_count[i] = enc->block_count_[i];
    }
  }
  WebPReportProgress(enc, 100);  // done!
}

int WebPEncodingSetError(WebPPicture* const pic, WebPEncodingError error) {
  assert((int)error < VP8_ENC_ERROR_LAST);
  assert((int)error >= VP8_ENC_OK);
  pic->error_code = error;
  return 0;
}

int WebPReportProgress(VP8Encoder* const enc, int percent) {
  if (percent != enc->percent_) {
    WebPPicture* const pic = enc->pic_;
    enc->percent_ = percent;
    if (pic->progress_hook && !pic->progress_hook(percent, pic)) {
      // user abort requested
      WebPEncodingSetError(pic, VP8_ENC_ERROR_USER_ABORT);
      return 0;
    }
  }
  return 1;  // ok
}
//------------------------------------------------------------------------------

int WebPEncode(const WebPConfig* const config, WebPPicture* const pic) {
  int ok;

  if (pic == NULL)
    return 0;
  WebPEncodingSetError(pic, VP8_ENC_OK);  // all ok so far
  if (config == NULL)  // bad params
    return WebPEncodingSetError(pic, VP8_ENC_ERROR_NULL_PARAMETER);
  if (!WebPValidateConfig(config))
    return WebPEncodingSetError(pic, VP8_ENC_ERROR_INVALID_CONFIGURATION);
  if (pic->width <= 0 || pic->height <= 0)
    return WebPEncodingSetError(pic, VP8_ENC_ERROR_BAD_DIMENSION);
  if (pic->width > WEBP_MAX_DIMENSION || pic->height > WEBP_MAX_DIMENSION)
    return WebPEncodingSetError(pic, VP8_ENC_ERROR_BAD_DIMENSION);

  if (!config->lossless) {
    VP8Encoder* enc = NULL;
    if (pic->y == NULL || pic->u == NULL || pic->v == NULL)
      return WebPEncodingSetError(pic, VP8_ENC_ERROR_NULL_PARAMETER);

    enc = InitVP8Encoder(config, pic);
    if (enc == NULL) return 0;  // pic->error is already set.
    // Note: each of the tasks below account for 20% in the progress report.
    ok = VP8EncAnalyze(enc)
      && VP8StatLoop(enc)
      && VP8EncLoop(enc)
      && VP8EncFinishAlpha(enc)
#ifdef WEBP_EXPERIMENTAL_FEATURES
      && VP8EncFinishLayer(enc)
#endif
      && VP8EncWrite(enc);
    StoreStats(enc);
    if (!ok) {
      VP8EncFreeBitWriters(enc);
    }
    DeleteVP8Encoder(enc);
  } else {
#ifdef USE_LOSSLESS_ENCODER
    if (pic->argb == NULL)
      return WebPEncodingSetError(pic, VP8_ENC_ERROR_NULL_PARAMETER);

    ok = VP8LEncodeImage(config, pic);  // Sets pic->error in case of problem.
#else
    return WebPEncodingSetError(pic, VP8_ENC_ERROR_INVALID_CONFIGURATION);
#endif
  }

  return ok;
}

#if defined(__cplusplus) || defined(c_plusplus)
}    // extern "C"
#endif<|MERGE_RESOLUTION|>--- conflicted
+++ resolved
@@ -260,13 +260,8 @@
   return enc;
 }
 
-<<<<<<< HEAD
-static void DeleteEncoder(VP8Encoder* enc) {
+static void DeleteVP8Encoder(VP8Encoder* enc) {
   if (enc != NULL) {
-=======
-static void DeleteVP8Encoder(VP8Encoder* enc) {
-  if (enc) {
->>>>>>> e8d3d6a0
     VP8EncDeleteAlpha(enc);
 #ifdef WEBP_EXPERIMENTAL_FEATURES
     VP8EncDeleteLayer(enc);
