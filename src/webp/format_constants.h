// Copyright 2012 Google Inc. All Rights Reserved.
//
// This code is licensed under the same terms as WebM:
//  Software License Agreement:  http://www.webmproject.org/license/software/
//  Additional IP Rights Grant:  http://www.webmproject.org/license/additional/
// -----------------------------------------------------------------------------
//
//  Internal header for constants related to WebP file format.
//
// Author: Urvang (urvang@google.com)

#ifndef WEBP_WEBP_FORMAT_CONSTANTS_H_
#define WEBP_WEBP_FORMAT_CONSTANTS_H_

// Create fourcc of the chunk from the chunk tag characters.
#define MKFOURCC(a, b, c, d) ((uint32_t)(a) | (b) << 8 | (c) << 16 | (d) << 24)

// VP8 related constants.
#define VP8_SIGNATURE 0x9d012a              // Signature in VP8 data.
#define VP8_MAX_PARTITION0_SIZE (1 << 19)   // max size of mode partition
#define VP8_MAX_PARTITION_SIZE  (1 << 24)   // max size for token partition
#define VP8_FRAME_HEADER_SIZE 10  // Size of the frame header within VP8 data.

// VP8L related constants.
#define VP8L_SIGNATURE_SIZE          1      // VP8L signature size.
#define VP8L_MAGIC_BYTE              0x2f   // VP8L signature byte.
#define VP8L_IMAGE_SIZE_BITS         14     // Number of bits used to store
                                            // width and height.
#define VP8L_VERSION_BITS            3      // 3 bits reserved for version.
#define VP8L_VERSION                 0      // version 0
#define VP8L_FRAME_HEADER_SIZE       5      // Size of the VP8L frame header.

#define MAX_PALETTE_SIZE             256
#define MAX_CACHE_BITS               11
#define HUFFMAN_CODES_PER_META_CODE  5
#define ARGB_BLACK                   0xff000000

#define DEFAULT_CODE_LENGTH          8
#define MAX_ALLOWED_CODE_LENGTH      15

#define NUM_LITERAL_CODES            256
#define NUM_LENGTH_CODES             24
#define NUM_DISTANCE_CODES           40
#define CODE_LENGTH_CODES            19

#define MIN_HUFFMAN_BITS             2  // min number of Huffman bits
#define MAX_HUFFMAN_BITS             9  // max number of Huffman bits

#define TRANSFORM_PRESENT            1  // The bit to be written when next data
                                        // to be read is a transform.
#define NUM_TRANSFORMS               4  // Maximum number of allowed transform
                                        // in a bitstream.
typedef enum {
  PREDICTOR_TRANSFORM      = 0,
  CROSS_COLOR_TRANSFORM    = 1,
  SUBTRACT_GREEN           = 2,
  COLOR_INDEXING_TRANSFORM = 3
} VP8LImageTransformType;

// Alpha related constants.
#define ALPHA_HEADER_LEN            1
#define ALPHA_NO_COMPRESSION        0
#define ALPHA_LOSSLESS_COMPRESSION  1
#define ALPHA_PREPROCESSED_LEVELS   1

// Mux related constants.
#define TAG_SIZE           4     // Size of a chunk tag (e.g. "VP8L").
#define CHUNK_SIZE_BYTES   4     // Size needed to store chunk's size.
#define CHUNK_HEADER_SIZE  8     // Size of a chunk header.
#define RIFF_HEADER_SIZE   12    // Size of the RIFF header ("RIFFnnnnWEBP").
#define ANMF_CHUNK_SIZE    16    // Size of an ANMF chunk.
#define ANIM_CHUNK_SIZE    6     // Size of an ANIM chunk.
#define FRGM_CHUNK_SIZE    6     // Size of a FRGM chunk.
#define VP8X_CHUNK_SIZE    10    // Size of a VP8X chunk.

<<<<<<< HEAD
// VP8X Feature Flags.
#if !(defined(__cplusplus) || defined(c_plusplus))
typedef enum WebPFeatureFlags WebPFeatureFlags;
#endif
enum WebPFeatureFlags {
  FRAGMENTS_FLAG  = 0x00000001,
  ANIMATION_FLAG  = 0x00000002,
  XMP_FLAG        = 0x00000004,
  EXIF_FLAG       = 0x00000008,
  ALPHA_FLAG      = 0x00000010,
  ICCP_FLAG       = 0x00000020
};

=======
>>>>>>> 1e0d4b8c
#define MAX_CANVAS_SIZE     (1 << 24)     // 24-bit max for VP8X width/height.
#define MAX_IMAGE_AREA      (1ULL << 32)  // 32-bit max for width x height.
#define MAX_LOOP_COUNT      (1 << 16)     // maximum value for loop-count
#define MAX_DURATION        (1 << 24)     // maximum duration
#define MAX_POSITION_OFFSET (1 << 24)     // maximum frame/fragment x/y offset

// Maximum chunk payload is such that adding the header and padding won't
// overflow a uint32_t.
#define MAX_CHUNK_PAYLOAD (~0U - CHUNK_HEADER_SIZE - 1)

#endif  /* WEBP_WEBP_FORMAT_CONSTANTS_H_ */<|MERGE_RESOLUTION|>--- conflicted
+++ resolved
@@ -73,22 +73,6 @@
 #define FRGM_CHUNK_SIZE    6     // Size of a FRGM chunk.
 #define VP8X_CHUNK_SIZE    10    // Size of a VP8X chunk.
 
-<<<<<<< HEAD
-// VP8X Feature Flags.
-#if !(defined(__cplusplus) || defined(c_plusplus))
-typedef enum WebPFeatureFlags WebPFeatureFlags;
-#endif
-enum WebPFeatureFlags {
-  FRAGMENTS_FLAG  = 0x00000001,
-  ANIMATION_FLAG  = 0x00000002,
-  XMP_FLAG        = 0x00000004,
-  EXIF_FLAG       = 0x00000008,
-  ALPHA_FLAG      = 0x00000010,
-  ICCP_FLAG       = 0x00000020
-};
-
-=======
->>>>>>> 1e0d4b8c
 #define MAX_CANVAS_SIZE     (1 << 24)     // 24-bit max for VP8X width/height.
 #define MAX_IMAGE_AREA      (1ULL << 32)  // 32-bit max for width x height.
 #define MAX_LOOP_COUNT      (1 << 16)     // maximum value for loop-count
