--- conflicted
+++ resolved
@@ -1,18 +1,15 @@
-<<<<<<< HEAD
 - Next version:
-  * Add incremental decoding support for images containing ALPH and ICCP chunks.
   * New function: WebPMuxGetCanvasSize
   * BMP and TIFF format output added to 'dwebp'
   * Significant memory reduction for decoding lossy images with alpha.
   * Intertwined decoding of RGB and alpha for a shorter
     time-to-first-decoded-pixel.
-=======
+
 - 6/13/13: version 0.3.1
   This is a binary compatible release.
   * Add incremental decoding support for images containing ALPH and ICCP chunks.
   * Python bindings via swig for the simple encode/decode interfaces similar to
     Java.
->>>>>>> 2a04b034
 
 - 3/20/13: version 0.3.0
   This is a binary compatible release.
